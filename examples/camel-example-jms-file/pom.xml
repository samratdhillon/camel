--- conflicted
+++ resolved
@@ -24,13 +24,8 @@
 
   <parent>
     <groupId>org.apache.camel</groupId>
-<<<<<<< HEAD
-    <artifactId>camel-parent</artifactId>
+    <artifactId>examples</artifactId>
     <version>1.0.0</version>
-=======
-    <artifactId>examples</artifactId>
-    <version>1.0-SNAPSHOT</version>
->>>>>>> 77552d5c
   </parent>
 
   <artifactId>camel-example-jms-file</artifactId>
