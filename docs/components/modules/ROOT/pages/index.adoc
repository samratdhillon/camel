--- conflicted
+++ resolved
@@ -776,11 +776,7 @@
 == Miscellaneous Components
 
 // others: START
-<<<<<<< HEAD
 Number of Miscellaneous Components: 35 in 35 JAR artifacts (0 deprecated)
-=======
-Number of Miscellaneous Components: 41 in 41 JAR artifacts (0 deprecated)
->>>>>>> 6b1d08ad
 
 [width="100%",cols="4,1,5",options="header"]
 |===
